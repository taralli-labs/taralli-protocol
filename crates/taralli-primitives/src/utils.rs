use crate::abi::universal_bombetta::ISignatureTransfer::TokenPermissions;
use crate::abi::universal_bombetta::ProofRequestVerifierDetails;
use crate::abi::universal_bombetta::UniversalBombetta::ProofRequest;
use crate::abi::universal_porchetta::ProofOfferVerifierDetails;
use crate::abi::universal_porchetta::UniversalPorchetta::ProofOffer;
use crate::systems::VerifierConstraints;
use alloy::dyn_abi::DynSolValue;
use alloy::primitives::{address, b256, keccak256, Address, FixedBytes, B256, U256};
use alloy::signers::Signature;
use alloy::sol_types::SolValue;
use lazy_static::lazy_static;

/// type strings
// bombetta
pub const FULL_PROOF_REQUEST_WITNESS_TYPE_STRING_STUB: &str =
    "ProofRequest witness)TokenPermissions(address token,uint256 amount)ProofRequest(address signer,address market,uint256 nonce,address rewardToken,uint256 maxRewardAmount,uint256 minRewardAmount,uint128 minimumStake,uint64 startAuctionTimestamp,uint64 endAuctionTimestamp,uint32 provingTime,bytes32 inputsCommitment,bytes extraData)";
pub const PROOF_REQUEST_WITNESS_TYPE_STRING: &str =
    "ProofRequest(address signer,address market,uint256 nonce,address rewardToken,uint256 maxRewardAmount,uint256 minRewardAmount,uint128 minimumStake,uint64 startAuctionTimestamp,uint64 endAuctionTimestamp,uint32 provingTime,bytes32 inputsCommitment,bytes extraData)";
// porchetta
pub const FULL_PROOF_OFFER_WITNESS_TYPE_STRING_STUB: &str =
    "ProofOffer witness)TokenPermissions(address token,uint256 amount)ProofOffer(address signer,address market,uint256 nonce,address rewardToken,uint256 rewardAmount,address stakeToken,uint256 stakeAmount,uint64 startAuctionTimestamp,uint64 endAuctionTimestamp,uint32 provingTime,bytes32 inputsCommitment,bytes extraData)";
pub const PROOF_OFFER_WITNESS_TYPE_STRING: &str =
    "ProofOffer(address signer,address market,uint256 nonce,address rewardToken,uint256 rewardAmount,address stakeToken,uint256 stakeAmount,uint64 startAuctionTimestamp,uint64 endAuctionTimestamp,uint32 provingTime,bytes32 inputsCommitment,bytes extraData)";
// permit2
pub const PERMIT_TRANSFER_FROM_WITNESS_TYPEHASH_STUB: &str =
    "PermitWitnessTransferFrom(TokenPermissions permitted,address spender,uint256 nonce,uint256 deadline,";
pub const TOKEN_PERMISSIONS_TYPE_STRING: &str = "TokenPermissions(address token,uint256 amount)";
pub const PERMIT2_DOMAIN_SEPARATOR: B256 =
    b256!("2be86a484194028b8e9b1ac40deffff8868bf4ae32fd0a7db12030c6a18227e1");
pub const PERMIT2_ADDRESS: Address = address!("000000000022D473030F116dDEE9F6B43aC78BA3");

lazy_static! {
    pub static ref REQUEST_PERMIT_TYPE_HASH: B256 = {
        // craft preimage
        let type_hash_preimage = [
            PERMIT_TRANSFER_FROM_WITNESS_TYPEHASH_STUB.as_bytes(),
            FULL_PROOF_REQUEST_WITNESS_TYPE_STRING_STUB.as_bytes(),
        ]
        .concat();
        // Compute hash
        keccak256(&type_hash_preimage)
    };
    pub static ref OFFER_PERMIT_TYPE_HASH: B256 = {
        // craft preimage
        let type_hash_preimage = [
            PERMIT_TRANSFER_FROM_WITNESS_TYPEHASH_STUB.as_bytes(),
            FULL_PROOF_OFFER_WITNESS_TYPE_STRING_STUB.as_bytes(),
        ]
        .concat();
        // Compute hash
        keccak256(&type_hash_preimage)
    };
    pub static ref TOKEN_PERMISSIONS_TYPE_HASH: B256 =
        keccak256(TOKEN_PERMISSIONS_TYPE_STRING.as_bytes());
    pub static ref PROOF_REQUEST_WITNESS_TYPE_HASH: B256 =
        keccak256(PROOF_REQUEST_WITNESS_TYPE_STRING.as_bytes());
    pub static ref PROOF_OFFER_WITNESS_TYPE_HASH: B256 =
        keccak256(PROOF_OFFER_WITNESS_TYPE_STRING.as_bytes());
}

pub fn compute_request_id(proof_request: &ProofRequest, signature: Signature) -> B256 {
    // encode + hash `extraData` and `signature`
    let extra_data_hash = keccak256(proof_request.extraData.abi_encode());
    let signature_hash = keccak256(signature.as_bytes().abi_encode());

    // Encode OnChainProofRequest + Signature
    let values = DynSolValue::Tuple(vec![
        DynSolValue::Address(proof_request.market),
        DynSolValue::Uint(proof_request.nonce, 256),
        DynSolValue::Address(proof_request.rewardToken),
        DynSolValue::Uint(proof_request.maxRewardAmount, 256),
        DynSolValue::Uint(proof_request.minRewardAmount, 256),
        DynSolValue::Uint(U256::from(proof_request.minimumStake), 128),
        DynSolValue::Uint(U256::from(proof_request.startAuctionTimestamp), 64),
        DynSolValue::Uint(U256::from(proof_request.endAuctionTimestamp), 64),
        DynSolValue::Uint(U256::from(proof_request.provingTime), 32),
        DynSolValue::FixedBytes(proof_request.inputsCommitment, 32),
        DynSolValue::FixedBytes(extra_data_hash, 32),
        DynSolValue::FixedBytes(signature_hash, 32),
    ]);
    let preimage = values.abi_encode();

    // hash encoded preimage to get request id
    keccak256(&preimage)
}

pub fn compute_request_witness(proof_request: &ProofRequest) -> FixedBytes<32> {
    // encode witness data
    let extra_data_hash = keccak256(&proof_request.extraData);
    let request_witness_values = DynSolValue::Tuple(vec![
        DynSolValue::FixedBytes(*PROOF_REQUEST_WITNESS_TYPE_HASH, 32),
        DynSolValue::Address(proof_request.signer),
        DynSolValue::Address(proof_request.market),
        DynSolValue::Uint(proof_request.nonce, 256),
        DynSolValue::Address(proof_request.rewardToken),
        DynSolValue::Uint(proof_request.maxRewardAmount, 256),
        DynSolValue::Uint(proof_request.minRewardAmount, 256),
        DynSolValue::Uint(U256::from(proof_request.minimumStake), 128),
        DynSolValue::Uint(U256::from(proof_request.startAuctionTimestamp), 64),
        DynSolValue::Uint(U256::from(proof_request.endAuctionTimestamp), 64),
        DynSolValue::Uint(U256::from(proof_request.provingTime), 32),
        DynSolValue::FixedBytes(proof_request.inputsCommitment, 32),
        DynSolValue::FixedBytes(extra_data_hash, 32),
    ]);

    // hash encoded witness
    keccak256(request_witness_values.abi_encode())
}

pub fn compute_request_permit2_digest(proof_request: &ProofRequest, witness: B256) -> B256 {
    // encode token permissions data
    let token_permissions = TokenPermissions {
        token: proof_request.rewardToken,
        amount: proof_request.maxRewardAmount,
    };
    let token_permissions_bytes = token_permissions.abi_encode();
    let token_permissions_hash_preimage = [
        TOKEN_PERMISSIONS_TYPE_HASH.abi_encode(),
        token_permissions_bytes,
    ]
    .concat();

    // hash token permissions encoding
    let token_permissions_hash = keccak256(&token_permissions_hash_preimage);

    // encode data hash preimage
    let data_hash_preimage = DynSolValue::Tuple(vec![
        DynSolValue::FixedBytes(*REQUEST_PERMIT_TYPE_HASH, 32),
        DynSolValue::FixedBytes(token_permissions_hash, 32),
        DynSolValue::Address(proof_request.market),
        DynSolValue::Uint(proof_request.nonce, 256),
        DynSolValue::Uint(U256::from(proof_request.endAuctionTimestamp), 64),
        DynSolValue::FixedBytes(witness, 32),
    ])
    .abi_encode();

    // hash data hash encoding
    let data_hash = keccak256(&data_hash_preimage);

    // return the signable eip712 permit2 hash
    hash_typed_data(PERMIT2_DOMAIN_SEPARATOR, data_hash)
}

pub fn compute_offer_id(proof_offer: &ProofOffer, signature: Signature) -> B256 {
    // encode + hash `extraData` and `signature`
    let extra_data_hash = keccak256(proof_offer.extraData.abi_encode());
    let signature_hash = keccak256(signature.as_bytes().abi_encode());

    // Encode ProofRequest + Signature
    let values = DynSolValue::Tuple(vec![
        DynSolValue::Address(proof_offer.market),
        DynSolValue::Uint(proof_offer.nonce, 256),
        DynSolValue::Address(proof_offer.rewardToken),
        DynSolValue::Uint(proof_offer.rewardAmount, 256),
        DynSolValue::Address(proof_offer.stakeToken),
        DynSolValue::Uint(proof_offer.stakeAmount, 256),
        DynSolValue::Uint(U256::from(proof_offer.startAuctionTimestamp), 64),
        DynSolValue::Uint(U256::from(proof_offer.endAuctionTimestamp), 64),
        DynSolValue::Uint(U256::from(proof_offer.provingTime), 32),
        DynSolValue::FixedBytes(proof_offer.inputsCommitment, 32),
        DynSolValue::FixedBytes(extra_data_hash, 32),
        DynSolValue::FixedBytes(signature_hash, 32),
    ]);
    let preimage = values.abi_encode();

    // hash encoded preimage to get request id
    keccak256(&preimage)
}

pub fn compute_offer_witness(proof_offer: &ProofOffer) -> FixedBytes<32> {
    // encode witness data
    let extra_data_hash = keccak256(&proof_offer.extraData);
    let request_witness_values = DynSolValue::Tuple(vec![
        DynSolValue::FixedBytes(*PROOF_OFFER_WITNESS_TYPE_HASH, 32),
        DynSolValue::Address(proof_offer.signer),
        DynSolValue::Address(proof_offer.market),
        DynSolValue::Uint(proof_offer.nonce, 256),
        DynSolValue::Address(proof_offer.rewardToken),
        DynSolValue::Uint(proof_offer.rewardAmount, 256),
        DynSolValue::Address(proof_offer.stakeToken),
        DynSolValue::Uint(U256::from(proof_offer.stakeAmount), 128),
        DynSolValue::Uint(U256::from(proof_offer.startAuctionTimestamp), 64),
        DynSolValue::Uint(U256::from(proof_offer.endAuctionTimestamp), 64),
        DynSolValue::Uint(U256::from(proof_offer.provingTime), 32),
        DynSolValue::FixedBytes(proof_offer.inputsCommitment, 32),
        DynSolValue::FixedBytes(extra_data_hash, 32),
    ]);

    // hash encoded witness
    keccak256(request_witness_values.abi_encode())
}

pub fn compute_offer_permit2_digest(proof_offer: &ProofOffer, witness: B256) -> B256 {
    // encode token permissions data
    let token_permissions = TokenPermissions {
        token: proof_offer.stakeToken,
        amount: proof_offer.stakeAmount,
    };
    let token_permissions_bytes = token_permissions.abi_encode();
    let token_permissions_hash_preimage = [
        TOKEN_PERMISSIONS_TYPE_HASH.abi_encode(),
        token_permissions_bytes,
    ]
    .concat();

    // hash token permissions encoding
    let token_permissions_hash = keccak256(&token_permissions_hash_preimage);

    // encode data hash preimage
    let data_hash_preimage = DynSolValue::Tuple(vec![
        DynSolValue::FixedBytes(*OFFER_PERMIT_TYPE_HASH, 32),
        DynSolValue::FixedBytes(token_permissions_hash, 32),
        DynSolValue::Address(proof_offer.market),
        DynSolValue::Uint(proof_offer.nonce, 256),
        DynSolValue::Uint(U256::from(proof_offer.endAuctionTimestamp), 64),
        DynSolValue::FixedBytes(witness, 32),
    ])
    .abi_encode();

    // hash data hash encoding
    let data_hash = keccak256(&data_hash_preimage);

    // return the signable eip712 permit2 hash
    hash_typed_data(PERMIT2_DOMAIN_SEPARATOR, data_hash)
}

fn hash_typed_data(domain_separator: B256, data_hash: B256) -> B256 {
    let final_hash_preimage = [
        "\x19\x01".abi_encode_packed(),
        domain_separator.abi_encode(),
        data_hash.abi_encode(),
    ]
    .concat();
    keccak256(final_hash_preimage)
}

impl PartialEq<ProofRequestVerifierDetails> for VerifierConstraints {
    fn eq(&self, details: &ProofRequestVerifierDetails) -> bool {
        // Check each constraint only if it's specified
        self.verifier.is_none_or(|v| v == details.verifier)
            && self.selector.is_none_or(|s| s == details.selector)
            && self
                .is_sha_commitment
                .is_none_or(|sha| sha == details.isShaCommitment)
            && self.inputs_offset.is_none_or(|o| o == details.inputsOffset)
            && self.inputs_length.is_none_or(|l| l == details.inputsLength)
            && self
                .has_partial_commitment_result_check
                .is_none_or(|c| c == details.hasPartialCommitmentResultCheck)
            && self
                .submitted_partial_commitment_result_offset
                .is_none_or(|o| o == details.submittedPartialCommitmentResultOffset)
            && self
                .submitted_partial_commitment_result_length
                .is_none_or(|l| l == details.submittedPartialCommitmentResultLength)
            && self
                .predetermined_partial_commitment
                .is_none_or(|p| p == details.predeterminedPartialCommitment)
    }
}

impl PartialEq<ProofOfferVerifierDetails> for VerifierConstraints {
    fn eq(&self, details: &ProofOfferVerifierDetails) -> bool {
        // Check each constraint only if it's specified
        self.verifier.is_none_or(|v| v == details.verifier)
            && self.selector.is_none_or(|s| s == details.selector)
            && self
                .is_sha_commitment
                .is_none_or(|sha| sha == details.isShaCommitment)
            && self.inputs_offset.is_none_or(|o| o == details.inputsOffset)
            && self.inputs_length.is_none_or(|l| l == details.inputsLength)
    }
}

#[cfg(test)]
mod tests {
    use super::*;
    use alloy::primitives::Bytes;
    use tokio;

    /// Dummy signature bytes used for testing and placeholder signatures
    pub const DUMMY_SIGNATURE_BYTES: [u8; 65] = [
        132, 12, 252, 87, 40, 69, 245, 120, 110, 112, 41, 132, 194, 165, 130, 82, 140, 173, 75, 73,
        178, 161, 11, 157, 177, 190, 127, 202, 144, 5, 133, 101, 37, 231, 16, 156, 235, 152, 22,
        141, 149, 176, 155, 24, 187, 246, 182, 133, 19, 14, 5, 98, 242, 51, 135, 125, 73, 43, 148,
        238, 224, 197, 182, 209, 0, // v value (false/0)
    ];

    // Mock setup function to generate sample OnChainProofRequest and other inputs
    fn get_mock_proof_request() -> ProofRequest {
        ProofRequest {
            signer: address!("0000000000000000000000000000000000000003"),
            market: address!("0000000000000000000000000000000000000003"),
            nonce: U256::ZERO,
            rewardToken: address!("0000000000000000000000000000000000000003"),
            maxRewardAmount: U256::ZERO,
            minRewardAmount: U256::ZERO,
            minimumStake: 0,
            startAuctionTimestamp: 0,
            endAuctionTimestamp: 0,
            provingTime: 0,
            inputsCommitment: b256!(
                "0000000000000000000000000000000000000000000000000000000000000000"
            ),
            extraData: Bytes::from(""),
        }
    }

    #[tokio::test]
    async fn test_compute_request_id() {
        let mock_request = get_mock_proof_request();
        let signature = Signature::try_from(&DUMMY_SIGNATURE_BYTES[..]).unwrap();
        let _local_result = compute_request_id(&mock_request, signature);
    }

    #[tokio::test]
    async fn test_compute_request_witness() {
        let mock_request = get_mock_proof_request();
        let _local_result = compute_request_witness(&mock_request);
    }

    #[tokio::test]
    async fn test_compute_permit2_digest() {
        let mock_request = get_mock_proof_request();
        let witness = b256!("e6a6cf5ad10b2e60506ffc96bf4d74f8853c100ded900069fc5dc42faa55c1fa");
<<<<<<< HEAD
        let local_result = compute_request_permit2_digest(&mock_request, witness);
        println!("local digest: {}", local_result);
=======
        let _local_result = compute_permit2_digest(&mock_request, witness);
>>>>>>> 1979f4da
    }
}<|MERGE_RESOLUTION|>--- conflicted
+++ resolved
@@ -320,14 +320,9 @@
     }
 
     #[tokio::test]
-    async fn test_compute_permit2_digest() {
+    async fn test_compute_request_permit2_digest() {
         let mock_request = get_mock_proof_request();
         let witness = b256!("e6a6cf5ad10b2e60506ffc96bf4d74f8853c100ded900069fc5dc42faa55c1fa");
-<<<<<<< HEAD
-        let local_result = compute_request_permit2_digest(&mock_request, witness);
-        println!("local digest: {}", local_result);
-=======
-        let _local_result = compute_permit2_digest(&mock_request, witness);
->>>>>>> 1979f4da
+        let _local_result = compute_request_permit2_digest(&mock_request, witness);
     }
 }