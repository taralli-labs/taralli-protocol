--- conflicted
+++ resolved
@@ -1,15 +1,7 @@
-<<<<<<< HEAD
-pub mod brotli;
 pub mod config;
 pub mod error;
 pub mod extracted_intents;
 pub mod postgres;
-=======
-pub mod app_state;
-pub mod config;
-pub mod error;
-pub mod extracted_request;
->>>>>>> 218e27d7
 pub mod routes;
 pub mod state;
 pub mod subscription_manager;
